--- conflicted
+++ resolved
@@ -5,13 +5,6 @@
 
 on:
   push:
-<<<<<<< HEAD
-    branches: [ v3.1, v3.0, master ]
-  pull_request:
-    branches: [ v3.1, v3.0, master ]
-  schedule:
-    - cron: '0 0 * * *'  # Runs at 00:00 UTC every day
-=======
     branches: [ master, v3.0, v3.1 ]
     paths:
       - 'nomeroff_net/**'
@@ -23,7 +16,6 @@
       - 'examples/**'
   schedule:
     - cron: '10 0 * * *'  # Runs at 00:10 UTC every day
->>>>>>> c7039348
 
 jobs:
   cpu-tests:
