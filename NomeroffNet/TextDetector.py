--- conflicted
+++ resolved
@@ -16,14 +16,14 @@
                 self.detectors_map[region] = i
             _label = prisetName
             if _label not in dir(TextDetectors):
-<<<<<<< HEAD
-                raise Exception("Text detector {} not in Text Detectors".fprmat(_label))
-=======
                 raise Exception("Text detector {} not in Text Detectors".format(_label))
->>>>>>> 50935fd4
             TextPostprocessing = getattr(getattr(TextDetectors, _label), _label)
             detector = TextPostprocessing()
-            detector.load(priset['model_path'])
+            if priset['model_path'].split(".")[-1] == "pb":
+                detector.load_frozen(priset['model_path'])
+                detector.predict = detector.frozen_predict
+            else:
+                detector.load(priset['model_path'])
             self.detectors.append(detector)
             self.detectors_names.append(_label)
             i += 1
