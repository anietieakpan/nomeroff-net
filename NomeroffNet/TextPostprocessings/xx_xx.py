import re
import numpy as np
import string

class xx_xx():
    def __init__(self, standart = "", allowed_liters = string.ascii_letters, black_list=["\s", '\*', '\,', '\.', '\-', "\'", '\"', "\’", "_", "\+"]):
        self.STANDART = self.check_pattern_standart(standart)
        self.ALLOWED_LITERS = allowed_liters
        self.BLACK_LIST = black_list
        self.ALLOWED_NUMBERS = [str(item) for item in np.arange(10)]
        self.REPLACEMENT = {
            "#": {
                "I": "1",
                "Z": "2",#7
                "O": "0",
                "Q": "0",
                "B": "8",
                "D": "0",
                "S": "5",#8
                "T": "7"
            },
            "@": {
                "/": "I",
                "|": "I",
                "¥": "X",
                "€": "C"
            }
        }

    def delete_all_black_list_characters(self, text):
        reg = "[{}]".format("".join(self.BLACK_LIST))
        return re.sub(re.compile(reg), "", text).replace("\\", "/").replace("\[", "|").replace("\]", "|") # replace hard

    def check_pattern_standart(self, standart):
        if not re.match(r"^[#@]*$", standart):
            raise Exception("Standart {} not correct".format(standart))
        return standart

    def check_is_str(self, text):
        if type(text) is not str:
            raise ValueError("{} is not str".format(text))
        return text

    def findFully(self, text):
        reg = ""
        for item in self.STANDART:
            if item == "@":
                reg = "{}[{}]".format(reg,"".join(self.ALLOWED_LITERS))
            elif item == "#":
                reg = "{}[{}]".format(reg,"".join(self.ALLOWED_NUMBERS))
        reg_all = re.compile(reg)
        return re.search(reg_all, text)

    def replace(self, text):
        res = ""
        for i in np.arange(len(self.STANDART)):
            if self.STANDART[i] == "#":
                l_dict = self.ALLOWED_NUMBERS
            elif self.STANDART[i] == "@":
                l_dict = self.ALLOWED_LITERS
            if text[i] in l_dict:
                res = "{}{}".format(res, text[i])
            else:
                replace_l = self.REPLACEMENT[self.STANDART[i]][text[i]]
                res = "{}{}".format(res, replace_l)
        return res

    def findSimilary(self, text):
        vcount = len(text) - len(self.STANDART) + 1
        reg = ""
        for item in self.STANDART:
            if item == "@":
                dop = list(self.REPLACEMENT["@"].keys())
                main = self.ALLOWED_LITERS
            elif item == "#":
                dop = list(self.REPLACEMENT["#"].keys())
                main = self.ALLOWED_NUMBERS
            buf_reg = "".join(main + dop)
<<<<<<< HEAD

=======
>>>>>>> 50935fd4
            reg = "{}[{}]".format(reg, buf_reg)
        reg_sim = re.compile(reg)
        for i in np.arange(vcount):
            buff_text = text[int(i):int(len(self.STANDART)+i)]
            match = re.search(reg_sim, buff_text)
            if match:
                return self.replace(match.group(0))
        return text

    def find(self, text, strong=True):
        text = self.check_is_str(text)
        text = self.delete_all_black_list_characters(text)
        text = text.upper()

        if len(text) < len(self.STANDART):
            return text

        if len(self.STANDART):
            match = self.findFully(text)
            if match :
                return match.group(0)

        if not strong:
            return self.findSimilary(text)
        return text<|MERGE_RESOLUTION|>--- conflicted
+++ resolved
@@ -76,10 +76,6 @@
                 dop = list(self.REPLACEMENT["#"].keys())
                 main = self.ALLOWED_NUMBERS
             buf_reg = "".join(main + dop)
-<<<<<<< HEAD
-
-=======
->>>>>>> 50935fd4
             reg = "{}[{}]".format(reg, buf_reg)
         reg_sim = re.compile(reg)
         for i in np.arange(vcount):
