--- conflicted
+++ resolved
@@ -53,11 +53,8 @@
             path_to_model = model_info["path"]
         device = "cpu"
         if get_mode_torch() == "gpu":
-<<<<<<< HEAD
-            device = os.environ.get("CUDA_VISIBLE_DEVICES", "0")
-=======
             device = os.environ.get("CUDA_VISIBLE_DEVICES", '0')
->>>>>>> 1aa8869d
+
         self.load_model(path_to_model, device)
 
     def detect_bbox(self,
