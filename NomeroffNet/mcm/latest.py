latest_models = {
  "Detector": {
    "mrcnn": {
      "h5": {
        "gpu": "https://nomeroff.net.ua/models/mrcnn/mask_rcnn_numberplate_0640_2019_06_24.h5",
        "cpu": "https://nomeroff.net.ua/models/mrcnn/mask_rcnn_numberplate_0640_2019_06_24.h5"
      }
    }
  },
  "OptionsDetector": {
    "simple": {
      "h5": {
        "class_region": [
          "xx_unknown",
          "eu_ua_2015",
          "eu_ua_2004",
          "eu_ua_1995",
          "eu",
          "xx_transit",
          "ru",
          "kz",
          "eu-ua-fake-dnr",
          "eu-ua-fake-lnr",
          "ge"
        ],
        "gpu": "https://nomeroff.net.ua/models/options/0.3.x/numberplate_options_2019_06_27.h5",
        "cpu": "https://nomeroff.net.ua/models/options/0.3.x/numberplate_options_2019_06_27.h5"
      }
    }
  },
  "TextDetector": {
    "eu_ua_2004_2015": {
      "h5": {
        "gpu": "https://nomeroff.net.ua/models/ocr/ua/anpr_ocr_ua_17-gpu.h5",
<<<<<<< HEAD
        "cpu": "https://nomeroff.net.ua/models/ocr/ua/anpr_ocr_ua_12-cpu.h5"
=======
        "cpu": "https://nomeroff.net.ua/models/ocr/ua/anpr_ocr_ua_17-cpu.h5"
>>>>>>> 16304b18
      }
    },
    "eu": {
      "h5": {
        "cpu": "https://nomeroff.net.ua/models/ocr/eu/anpr_ocr_eu_2-cpu.h5",
        "gpu": "https://nomeroff.net.ua/models/ocr/eu/anpr_ocr_eu_2-gpu.h5"
      }
    },
    "ru": {
      "h5": {
        "cpu": "https://nomeroff.net.ua/models/ocr/ru/anpr_ocr_ru_3-cpu.h5",
        "gpu": "https://nomeroff.net.ua/models/ocr/ru/anpr_ocr_ru_3-gpu.h5"
      }
    },
    "kz": {
      "h5": {
        "cpu": "https://nomeroff.net.ua/models/ocr/kz/anpr_ocr_kz_4-cpu.h5",
        "gpu": "https://nomeroff.net.ua/models/ocr/kz/anpr_ocr_kz_4-gpu.h5"
      }
    },
    "ge": {
      "h5": {
        "cpu": "https://nomeroff.net.ua/models/ocr/ge/anpr_ocr_ge_3-cpu.h5",
        "gpu": "https://nomeroff.net.ua/models/ocr/ge/anpr_ocr_ge_3-gpu.h5"
      }
    }
  }
}<|MERGE_RESOLUTION|>--- conflicted
+++ resolved
@@ -32,11 +32,7 @@
     "eu_ua_2004_2015": {
       "h5": {
         "gpu": "https://nomeroff.net.ua/models/ocr/ua/anpr_ocr_ua_17-gpu.h5",
-<<<<<<< HEAD
-        "cpu": "https://nomeroff.net.ua/models/ocr/ua/anpr_ocr_ua_12-cpu.h5"
-=======
         "cpu": "https://nomeroff.net.ua/models/ocr/ua/anpr_ocr_ua_17-cpu.h5"
->>>>>>> 16304b18
       }
     },
     "eu": {
