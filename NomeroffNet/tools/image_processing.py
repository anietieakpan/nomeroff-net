--- conflicted
+++ resolved
@@ -15,13 +15,8 @@
 
     if debug:
         print("Уравнение прямой, проходящей через эти точки:")
-<<<<<<< HEAD
     if x1 - x2 == 0:
-        k = 1000000000
-=======
-    if (x1 - x2 == 0):
         k = math.inf
->>>>>>> f1a1872d
         b = y2
     else:
         k = (y1 - y2) / (x1 - x2)
@@ -31,11 +26,7 @@
     r = math.atan(k)
     a = math.degrees(r)
     a180 = a
-<<<<<<< HEAD
     if a < 0:
-=======
-    if (a < 0):
->>>>>>> f1a1872d
         a180 = 180 + a
     return [k, b, a, a180, r]
 
@@ -47,11 +38,7 @@
     return math.sqrt((p0[0] - p1[0])**2 + (p0[1] - p1[1])**2)
 
 
-<<<<<<< HEAD
-def linearLineMatrix(p0, p1, verbode=0):
-=======
-def linearLineMatrix(p0, p1):
->>>>>>> f1a1872d
+def linearLineMatrix(p0, p1, verbode=False):
     """
     Вычесление коефициентов матрицы, описывающей линию по двум точкам
     """
