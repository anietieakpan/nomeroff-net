<img width="400" src="http://linux.ria.ua/img/articles/numberplate_detection/nomeroff_net.svg" alt="Nomeroff Net. Automatic numberplate recognition system"/>

Nomeroff Net. Automatic numberplate recognition system. Version 2.1.0

## Introduction
Nomeroff Net is an opensource python license plate recognition framework based on the application of a segmentation 
neural network and cusomized OCR-module powered by [GRU architecture](https://github.com/ria-com/nomeroff-net/blob/master/docs/OCR.md).

The project is now at the initial stage of development, write to us if you are interested in helping us in the formation of a dataset for your country.

Version 2.1 2.5x faster Nomeroff Net [1.0.x](https://github.com/ria-com/nomeroff-net/tree/v1.0)! This improvement was achieved by replacing segmentation model [CenterMask2](https://github.com/youngwanLEE/centermask2) with a [Object Detection YoloV5](https://github.com/ultralytics/yolov5) and [Scene Text Detection CRAFT](https://github.com/clovaai/CRAFT-pytorch) models.
## Installation

### Installation from Source (Linux)

Nomeroff Net requires Python >= 3.6 and [opencv 3.4 or latest](https://opencv.org/) 

Clone Project and clone related projects
```bash
git clone https://github.com/ria-com/nomeroff-net.git
cd nomeroff-ne
```

##### For Centos, Fedora and other RedHat-like OS:
```bash
# for Opencv
yum install libSM

# for pycocotools install 
yum install python3-devel 

# ensure that you have installed gcc compiler
yum install gcc

yum install git

<<<<<<< HEAD
# Before "yum install ..." download https://libjpeg-turbo.org/pmwiki/uploads/Downloads/libjpeg-turbo.repo to /etc/yum.repos.d/
=======
# Before "yum install ..." download https://libjpeg-turbo.org/pmwiki/uploads/Downloads/libjpeg-turbo.repo to /etc/yum.repos.d/ 
>>>>>>> f1a1872d
yum install libjpeg-turbo-official
```

##### For Ubuntu and other Debian-like OS:
```bash
# ensure that you have installed gcc compiler
apt-get install gcc

# for opencv install
apt-get install -y libglib2.0
apt-get install -y libgl1-mesa-glx

# for pycocotools install (Check the name of the dev-package for your python3)
apt-get install python3.6-dev

# other packages
apt-get install -y git
apt-get install -y libturbojpeg
```

##### install python requirments
```bash
pip3 install "torch>=1.8"
pip3 install "PyYAML>=5.4"
pip3 install "torchvision>=0.9"
pip3 install Cython
pip3 install numpy
pip3 install -r requirements.txt
```

### Installation from Source (Windows)
On Windows, you must have the Visual C++ 2015 build tools on your path. If you don't, make sure to install them from [here](https://go.microsoft.com/fwlink/?LinkId=691126):

<img src="https://github.com/philferriere/cocoapi/raw/master/img/download.png" alt="Nomeroff Net. Automatic numberplate recognition system"/>

Then, run `visualcppbuildtools_full.exe` and select default options:

<img src="https://github.com/philferriere/cocoapi/raw/master/img/install.png" alt="Nomeroff Net. Automatic numberplate recognition system"/>


## Hello Nomeroff Net
```python
import os

# Specify device
os.environ["CUDA_VISIBLE_DEVICES"] = "0"
os.environ["TF_FORCE_GPU_ALLOW_GROWTH"] = "true"

# Import all necessary libraries.
import numpy as np
import sys
import cv2

# NomeroffNet path
NOMEROFF_NET_DIR = os.path.abspath('../')

sys.path.append(NOMEROFF_NET_DIR)

# Import license plate recognition tools.
from NomeroffNet.YoloV5Detector import Detector
detector = Detector()
detector.load()

from NomeroffNet.BBoxNpPoints import NpPointsCraft, getCvZoneRGB, convertCvZonesRGBtoBGR, reshapePoints
npPointsCraft = NpPointsCraft()
npPointsCraft.load()

from NomeroffNet.OptionsDetector import OptionsDetector
from NomeroffNet.TextDetector import TextDetector

from NomeroffNet import TextDetector
from NomeroffNet import textPostprocessing

# load models
optionsDetector = OptionsDetector()
optionsDetector.load("latest")

textDetector = TextDetector.get_static_module("eu")()
textDetector.load("latest")

# Detect numberplate
img_path = 'images/example2.jpeg'
img = cv2.imread(img_path)
img = cv2.cvtColor(img, cv2.COLOR_BGR2RGB)

targetBoxes = detector.detect_bbox(img)
all_points = npPointsCraft.detect(img, targetBoxes,[5,2,0])

# cut zones
zones = convertCvZonesRGBtoBGR([getCvZoneRGB(img, reshapePoints(rect, 1)) for rect in all_points])

# predict zones attributes 
regionIds, countLines = optionsDetector.predict(zones)
regionNames = optionsDetector.getRegionLabels(regionIds)

# find text with postprocessing by standart
textArr = textDetector.predict(zones)
textArr = textPostprocessing(textArr, regionNames)
print(textArr)
# ['JJF509', 'RP70012']
```

## Hello Nomeroff Net for systems with a small GPU size.
Note: This example disables some important Nomeroff Net features. It will recognize numbers that are photographed in a horizontal position.
```python
import os

# Specify device
os.environ["CUDA_VISIBLE_DEVICES"] = "0"
os.environ["TF_FORCE_GPU_ALLOW_GROWTH"] = "true"

# Import all necessary libraries.
import numpy as np
import sys
import cv2

# NomeroffNet path
NOMEROFF_NET_DIR = os.path.abspath('../')

sys.path.append(NOMEROFF_NET_DIR)

# Import license plate recognition tools.
from NomeroffNet.YoloV5Detector import Detector
detector = Detector()
detector.load()

#from NomeroffNet.OptionsDetector import OptionsDetector
from NomeroffNet.TextDetector import TextDetector

from NomeroffNet import TextDetector
from NomeroffNet import textPostprocessing

# load models
#optionsDetector = OptionsDetector()
#optionsDetector.load("latest")

textDetector = TextDetector.get_static_module("eu")()
textDetector.load("latest")

# Detect numberplate
img_path = 'images/example2.jpeg'
img = cv2.imread(img_path)
img = cv2.cvtColor(img, cv2.COLOR_BGR2RGB)

targetBoxes = detector.detect_bbox(img)

zones = []
regionNames = []
for targetBox in targetBoxes:
    x = int(min(targetBox[0], targetBox[2]))
    w = int(abs(targetBox[2]-targetBox[0]))
    y = int(min(targetBox[1], targetBox[3]))
    h = int(abs(targetBox[3]-targetBox[1]))
    
    image_part = img[y:y + h, x:x + w]
    zones.append(image_part)
    regionNames.append('eu')

# predict zones attributes 
#regionIds, countLines = optionsDetector.predict(zones)
#regionNames = optionsDetector.getRegionLabels(regionIds)
    
# find text with postprocessing by standart
textArr = textDetector.predict(zones)
textArr = textPostprocessing(textArr, regionNames)
print(textArr)
# ['RP70012', 'JJF509']
```


<br><a href="https://github.com/ria-com/nomeroff-net/blob/master/examples/demo0.ipynb">Hello Jupyter Nomeroff Net</a>

## Online Demo
In order to evaluate the quality of work of Nomeroff Net without spending time on setting up and installing, we made an online form in which you can upload your photo and get the [recognition result online](https://nomeroff.net.ua/onlinedemo.html)

## AUTO.RIA Numberplate Dataset
All data on the basis of which the training was conducted is provided by RIA.com. In the following, we will call this data the [AUTO.RIA Numberplate Dataset](https://nomeroff.net.ua/datasets/autoriaNumberplateDataset-2020-12-17.zip).

We will be grateful for your help in the formation and layout of the dataset with the image of the license plates of your country. For markup, we recommend using [VGG Image Annotator (VIA)](http://www.robots.ox.ac.uk/~vgg/software/via/)

Dataset Example:
<img src="https://github.com/ria-com/nomeroff-net/raw/master/public/images/segment_example.png" alt="Nomeroff-Net Segment Example"/>

## AUTO.RIA Numberplate Options Dataset
The system uses several neural networks. One of them is the classifier of numbers at the post-processing stage. It uses dataset
[AUTO.RIA Numberplate Options Dataset](https://nomeroff.net.ua/datasets/autoriaNumberplateOptions3Dataset-2021-03-05.zip).

The categorizer accurately **(99%)** determines the country and the type of license plate. Please note that now the classifier is configured
mainly for the definition of Ukrainian numbers, for other countries it will be necessary to train the classifier with new data.

<img src="https://nomeroff.net.ua/images/nn/clfctr_example.png" alt="Nomeroff-Net OCR Example"/>

## AUTO.RIA Numberplate OCR Datasets
As OCR, we use a [specialized implementation of a neural network with GRU layers](https://github.com/ria-com/nomeroff-net/docs/OCR.md),
for which we have created several datasets:
  * [AUTO.RIA Numberplate OCR UA Dataset (Ukrainian)](https://nomeroff.net.ua/datasets/autoriaNumberplateOcrUa-2020-12-21.zip)
  * [AUTO.RIA Numberplate OCR UA Dataset (Ukrainian) with old design Dataset](https://nomeroff.net.ua/datasets/autoriaNumberplateOcrUa-1995-2021-01-12.zip)
  * [AUTO.RIA Numberplate OCR EU Dataset (European)](https://nomeroff.net.ua/datasets/autoriaNumberplateOcrEu-2020-10-09.zip)
  * [AUTO.RIA Numberplate OCR RU Dataset (Russian)](https://nomeroff.net.ua/datasets/autoriaNumberplateOcrRu-2020-10-12.zip)
  * [AUTO.RIA Numberplate OCR KZ Dataset (Kazakh)](https://nomeroff.net.ua/datasets/autoriaNumberplateOcrKz-2019-04-26.zip)
  * [AUTO.RIA Numberplate OCR GE Dataset (Georgian)](https://nomeroff.net.ua/datasets/autoriaNumberplateOcrGe-2019-07-06.zip)
  * [AUTO.RIA Numberplate OCR BY Dataset (Belarus)](https://nomeroff.net.ua/datasets/autoriaNumberplateOcrBy-2020-10-09.zip)
  * [AUTO.RIA Numberplate OCR SU Dataset (exUSSR)](https://nomeroff.net.ua/datasets/autoriaNumberplateOcrSu-2020-11-27.zip)
  * [AUTO.RIA Numberplate OCR KG Dataset (Kyrgyzstan)](https://nomeroff.net.ua/datasets/autoriaNumberplateOcrKg-2020-12-31.zip)

If we did not manage to update the link on dataset you can find the latest version [here](https://nomeroff.net.ua/datasets/)

This gives you the opportunity to get **99% accuracy** on photos that are uploaded to [AUTO.RIA](https://auto.ria.com) project

<img src="https://nomeroff.net.ua/images/nn/ocr_example.png" alt="Nomeroff-Net OCR Example"/>
<br><a href="https://github.com/ria-com/nomeroff-net/blob/master/examples/demo3.ipynb">Number plate recognition example</a>

## Contributing
Contributions to this repository are welcome. Examples of things you can contribute:
  * Training on other datasets.
  * Accuracy Improvements.

## Credits
  * Dmytro Probachay &lt;dmytro.probachay@ria.com&gt;
  * Oleg Cherniy &lt;oleg.cherniy@ria.com&gt;

## Links
  * [Nomeroff Net project site](https://nomeroff.net.ua/)
  * [GitHub repository](https://github.com/ria-com/nomeroff-net)
  * [Numberplate recognition. Practical guide. Part 1 (in Russian)](https://habr.com/ru/post/432444/)
  * [Numberplate recognition. As we got 97% accuracy for Ukrainian numbers. Part 2 (in Russian)](https://habr.com/ru/post/439330/)<|MERGE_RESOLUTION|>--- conflicted
+++ resolved
@@ -34,11 +34,7 @@
 
 yum install git
 
-<<<<<<< HEAD
 # Before "yum install ..." download https://libjpeg-turbo.org/pmwiki/uploads/Downloads/libjpeg-turbo.repo to /etc/yum.repos.d/
-=======
-# Before "yum install ..." download https://libjpeg-turbo.org/pmwiki/uploads/Downloads/libjpeg-turbo.repo to /etc/yum.repos.d/ 
->>>>>>> f1a1872d
 yum install libjpeg-turbo-official
 ```
 
@@ -81,6 +77,7 @@
 
 ## Hello Nomeroff Net
 ```python
+# Specify device
 import os
 
 # Specify device
@@ -196,10 +193,6 @@
     image_part = img[y:y + h, x:x + w]
     zones.append(image_part)
     regionNames.append('eu')
-
-# predict zones attributes 
-#regionIds, countLines = optionsDetector.predict(zones)
-#regionNames = optionsDetector.getRegionLabels(regionIds)
     
 # find text with postprocessing by standart
 textArr = textDetector.predict(zones)
