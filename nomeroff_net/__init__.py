--- conflicted
+++ resolved
@@ -9,8 +9,4 @@
 from nomeroff_net.pipelines import pipeline
 
 
-<<<<<<< HEAD
-__version__ = "3.3.0"
-=======
-__version__ = "3.4.0"
->>>>>>> aae8c968
+__version__ = "3.4.0"